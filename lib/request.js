/**
 * Module dependencies.
 */

var accepts = require('accepts');
var deprecate = require('depd')('express');
<<<<<<< HEAD
var typeis = require('type-is');
var http = require('http');
var fresh = require('fresh');
var parseRange = require('range-parser');
var parse = require('parseurl');
var proxyaddr = require('proxy-addr');
=======
var http = require('http')
  , utils = require('./utils')
  , connect = require('connect')
  , fresh = require('fresh')
  , parseRange = require('range-parser')
  , parse = require('parseurl')
  , proxyaddr = require('proxy-addr')
  , mime = connect.mime;
var isIP = require('net').isIP;
>>>>>>> 4b1b8e42

/**
 * Request prototype.
 */

var req = exports = module.exports = {
  __proto__: http.IncomingMessage.prototype
};

/**
 * Return request header.
 *
 * The `Referrer` header field is special-cased,
 * both `Referrer` and `Referer` are interchangeable.
 *
 * Examples:
 *
 *     req.get('Content-Type');
 *     // => "text/plain"
 *
 *     req.get('content-type');
 *     // => "text/plain"
 *
 *     req.get('Something');
 *     // => undefined
 *
 * Aliased as `req.header()`.
 *
 * @param {String} name
 * @return {String}
 * @api public
 */

req.get =
req.header = function(name){
  switch (name = name.toLowerCase()) {
    case 'referer':
    case 'referrer':
      return this.headers.referrer
        || this.headers.referer;
    default:
      return this.headers[name];
  }
};

/**
 * To do: update docs.
 *
 * Check if the given `type(s)` is acceptable, returning
 * the best match when true, otherwise `undefined`, in which
 * case you should respond with 406 "Not Acceptable".
 *
 * The `type` value may be a single mime type string
 * such as "application/json", the extension name
 * such as "json", a comma-delimted list such as "json, html, text/plain",
 * an argument list such as `"json", "html", "text/plain"`,
 * or an array `["json", "html", "text/plain"]`. When a list
 * or array is given the _best_ match, if any is returned.
 *
 * Examples:
 *
 *     // Accept: text/html
 *     req.accepts('html');
 *     // => "html"
 *
 *     // Accept: text/*, application/json
 *     req.accepts('html');
 *     // => "html"
 *     req.accepts('text/html');
 *     // => "text/html"
 *     req.accepts('json, text');
 *     // => "json"
 *     req.accepts('application/json');
 *     // => "application/json"
 *
 *     // Accept: text/*, application/json
 *     req.accepts('image/png');
 *     req.accepts('png');
 *     // => undefined
 *
 *     // Accept: text/*;q=.5, application/json
 *     req.accepts(['html', 'json']);
 *     req.accepts('html', 'json');
 *     req.accepts('html, json');
 *     // => "json"
 *
 * @param {String|Array} type(s)
 * @return {String}
 * @api public
 */

req.accepts = function(){
  var accept = accepts(this);
  return accept.types.apply(accept, arguments);
};

/**
 * Check if the given `encoding`s are accepted.
 *
 * @param {String} ...encoding
 * @return {Boolean}
 * @api public
 */

req.acceptsEncodings = function(){
  var accept = accepts(this);
  return accept.encodings.apply(accept, arguments);
};

req.acceptsEncoding = deprecate.function(req.acceptsEncodings,
  'req.acceptsEncoding: Use acceptsEncodings instead');

/**
 * Check if the given `charset`s are acceptable,
 * otherwise you should respond with 406 "Not Acceptable".
 *
 * @param {String} ...charset
 * @return {Boolean}
 * @api public
 */

req.acceptsCharsets = function(){
  var accept = accepts(this);
  return accept.charsets.apply(accept, arguments);
};

req.acceptsCharset = deprecate.function(req.acceptsCharsets,
  'req.acceptsCharset: Use acceptsCharsets instead');

/**
 * Check if the given `lang`s are acceptable,
 * otherwise you should respond with 406 "Not Acceptable".
 *
 * @param {String} ...lang
 * @return {Boolean}
 * @api public
 */

req.acceptsLanguages = function(){
  var accept = accepts(this);
  return accept.languages.apply(accept, arguments);
};

req.acceptsLanguage = deprecate.function(req.acceptsLanguages,
  'req.acceptsLanguage: Use acceptsLanguages instead');

/**
 * Parse Range header field,
 * capping to the given `size`.
 *
 * Unspecified ranges such as "0-" require
 * knowledge of your resource length. In
 * the case of a byte range this is of course
 * the total number of bytes. If the Range
 * header field is not given `null` is returned,
 * `-1` when unsatisfiable, `-2` when syntactically invalid.
 *
 * NOTE: remember that ranges are inclusive, so
 * for example "Range: users=0-3" should respond
 * with 4 users when available, not 3.
 *
 * @param {Number} size
 * @return {Array}
 * @api public
 */

req.range = function(size){
  var range = this.get('Range');
  if (!range) return;
  return parseRange(size, range);
};

/**
 * Return the value of param `name` when present or `defaultValue`.
 *
 *  - Checks route placeholders, ex: _/user/:id_
 *  - Checks body params, ex: id=12, {"id":12}
 *  - Checks query string params, ex: ?id=12
 *
 * To utilize request bodies, `req.body`
 * should be an object. This can be done by using
 * the `bodyParser()` middleware.
 *
 * @param {String} name
 * @param {Mixed} [defaultValue]
 * @return {String}
 * @api public
 */

req.param = function(name, defaultValue){
  var params = this.params || {};
  var body = this.body || {};
  var query = this.query || {};
  if (null != params[name] && params.hasOwnProperty(name)) return params[name];
  if (null != body[name]) return body[name];
  if (null != query[name]) return query[name];
  return defaultValue;
};

/**
 * Check if the incoming request contains the "Content-Type"
 * header field, and it contains the give mime `type`.
 *
 * Examples:
 *
 *      // With Content-Type: text/html; charset=utf-8
 *      req.is('html');
 *      req.is('text/html');
 *      req.is('text/*');
 *      // => true
 *
 *      // When Content-Type is application/json
 *      req.is('json');
 *      req.is('application/json');
 *      req.is('application/*');
 *      // => true
 *
 *      req.is('html');
 *      // => false
 *
 * @param {String} type
 * @return {Boolean}
 * @api public
 */

req.is = function(types){
  if (!Array.isArray(types)) types = [].slice.call(arguments);
  return typeis(this, types);
};

/**
 * Return the protocol string "http" or "https"
 * when requested with TLS. When the "trust proxy"
 * setting trusts the socket address, the
 * "X-Forwarded-Proto" header field will be trusted
 * and used if present.
 *
 * If you're running behind a reverse proxy that
 * supplies https for you this may be enabled.
 *
 * @return {String}
 * @api public
 */

defineGetter(req, 'protocol', function protocol(){
  var proto = this.connection.encrypted
    ? 'https'
    : 'http';
  var trust = this.app.get('trust proxy fn');

  if (!trust(this.connection.remoteAddress)) {
    return proto;
  }

  // Note: X-Forwarded-Proto is normally only ever a
  //       single value, but this is to be safe.
  proto = this.get('X-Forwarded-Proto') || proto;
  return proto.split(/\s*,\s*/)[0];
});

/**
 * Short-hand for:
 *
 *    req.protocol == 'https'
 *
 * @return {Boolean}
 * @api public
 */

defineGetter(req, 'secure', function secure(){
  return 'https' == this.protocol;
});

/**
 * Return the remote address from the trusted proxy.
 *
 * The is the remote address on the socket unless
 * "trust proxy" is set.
 *
 * @return {String}
 * @api public
 */

defineGetter(req, 'ip', function ip(){
  var trust = this.app.get('trust proxy fn');
  return proxyaddr(this, trust);
});

/**
 * When "trust proxy" is set, trusted proxy addresses + client.
 *
 * For example if the value were "client, proxy1, proxy2"
 * you would receive the array `["client", "proxy1", "proxy2"]`
 * where "proxy2" is the furthest down-stream and "proxy1" and
 * "proxy2" were trusted.
 *
 * @return {Array}
 * @api public
 */

defineGetter(req, 'ips', function ips() {
  var trust = this.app.get('trust proxy fn');
  var addrs = proxyaddr.all(this, trust);
  return addrs.slice(1).reverse();
});

/**
 * Return subdomains as an array.
 *
 * Subdomains are the dot-separated parts of the host before the main domain of
 * the app. By default, the domain of the app is assumed to be the last two
 * parts of the host. This can be changed by setting "subdomain offset".
 *
 * For example, if the domain is "tobi.ferrets.example.com":
 * If "subdomain offset" is not set, req.subdomains is `["ferrets", "tobi"]`.
 * If "subdomain offset" is 3, req.subdomains is `["tobi"]`.
 *
 * @return {Array}
 * @api public
 */

<<<<<<< HEAD
defineGetter(req, 'subdomains', function subdomains() {
  var offset = this.app.get('subdomain offset');
  return (this.hostname || '')
    .split('.')
    .reverse()
    .slice(offset);
=======
req.__defineGetter__('subdomains', function(){
  var host = this.host;

  if (!host) return [];

  var offset = this.app.get('subdomain offset');
  var subdomains = !isIP(host)
    ? host.split('.').reverse()
    : [host];

  return subdomains.slice(offset);
>>>>>>> 4b1b8e42
});

/**
 * Short-hand for `url.parse(req.url).pathname`.
 *
 * @return {String}
 * @api public
 */

defineGetter(req, 'path', function path() {
  return parse(this).pathname;
});

/**
 * Parse the "Host" header field to a hostname.
 *
 * When the "trust proxy" setting trusts the socket
 * address, the "X-Forwarded-Host" header field will
 * be trusted.
 *
 * @return {String}
 * @api public
 */

defineGetter(req, 'hostname', function hostname(){
  var trust = this.app.get('trust proxy fn');
  var host = this.get('X-Forwarded-Host');

  if (!host || !trust(this.connection.remoteAddress)) {
    host = this.get('Host');
  }

  if (!host) return;

  // IPv6 literal support
  var offset = host[0] === '['
    ? host.indexOf(']') + 1
    : 0;
  var index = host.indexOf(':', offset);

  return ~index
    ? host.substring(0, index)
    : host;
});

// TODO: change req.host to return host in next major

defineGetter(req, 'host', deprecate.function(function host(){
  return this.hostname;
}, 'req.host: Use req.hostname instead'));

/**
 * Check if the request is fresh, aka
 * Last-Modified and/or the ETag
 * still match.
 *
 * @return {Boolean}
 * @api public
 */

defineGetter(req, 'fresh', function(){
  var method = this.method;
  var s = this.res.statusCode;

  // GET or HEAD for weak freshness validation only
  if ('GET' != method && 'HEAD' != method) return false;

  // 2xx or 304 as per rfc2616 14.26
  if ((s >= 200 && s < 300) || 304 == s) {
    return fresh(this.headers, this.res._headers);
  }

  return false;
});

/**
 * Check if the request is stale, aka
 * "Last-Modified" and / or the "ETag" for the
 * resource has changed.
 *
 * @return {Boolean}
 * @api public
 */

defineGetter(req, 'stale', function stale(){
  return !this.fresh;
});

/**
 * Check if the request was an _XMLHttpRequest_.
 *
 * @return {Boolean}
 * @api public
 */

defineGetter(req, 'xhr', function xhr(){
  var val = this.get('X-Requested-With') || '';
  return 'xmlhttprequest' == val.toLowerCase();
});

/**
 * Helper function for creating a getter on an object.
 *
 * @param {Object} obj
 * @param {String} name
 * @param {Function} getter
 * @api private
 */
function defineGetter(obj, name, getter) {
  Object.defineProperty(obj, name, {
    configurable: true,
    enumerable: true,
    get: getter
  });
};<|MERGE_RESOLUTION|>--- conflicted
+++ resolved
@@ -4,24 +4,13 @@
 
 var accepts = require('accepts');
 var deprecate = require('depd')('express');
-<<<<<<< HEAD
+var isIP = require('net').isIP;
 var typeis = require('type-is');
 var http = require('http');
 var fresh = require('fresh');
 var parseRange = require('range-parser');
 var parse = require('parseurl');
 var proxyaddr = require('proxy-addr');
-=======
-var http = require('http')
-  , utils = require('./utils')
-  , connect = require('connect')
-  , fresh = require('fresh')
-  , parseRange = require('range-parser')
-  , parse = require('parseurl')
-  , proxyaddr = require('proxy-addr')
-  , mime = connect.mime;
-var isIP = require('net').isIP;
->>>>>>> 4b1b8e42
 
 /**
  * Request prototype.
@@ -343,26 +332,17 @@
  * @api public
  */
 
-<<<<<<< HEAD
 defineGetter(req, 'subdomains', function subdomains() {
+  var hostname = this.hostname;
+
+  if (!hostname) return [];
+
   var offset = this.app.get('subdomain offset');
-  return (this.hostname || '')
-    .split('.')
-    .reverse()
-    .slice(offset);
-=======
-req.__defineGetter__('subdomains', function(){
-  var host = this.host;
-
-  if (!host) return [];
-
-  var offset = this.app.get('subdomain offset');
-  var subdomains = !isIP(host)
-    ? host.split('.').reverse()
-    : [host];
+  var subdomains = !isIP(hostname)
+    ? hostname.split('.').reverse()
+    : [hostname];
 
   return subdomains.slice(offset);
->>>>>>> 4b1b8e42
 });
 
 /**
