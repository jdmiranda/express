/*!
 * express
 * Copyright(c) 2009-2013 TJ Holowaychuk
 * Copyright(c) 2014-2015 Douglas Christopher Wilson
 * MIT Licensed
 */

'use strict';

/**
 * Module dependencies.
 * @private
 */

var Buffer = require('safe-buffer').Buffer
var contentDisposition = require('content-disposition');
<<<<<<< HEAD
=======
var createError = require('http-errors')
var deprecate = require('depd')('express');
>>>>>>> 084e3650
var encodeUrl = require('encodeurl');
var escapeHtml = require('escape-html');
var http = require('http');
var onFinished = require('on-finished');
var mime = require('mime-types')
var path = require('path');
var pathIsAbsolute = require('path-is-absolute');
var statuses = require('statuses')
var merge = require('utils-merge');
var sign = require('cookie-signature').sign;
var normalizeType = require('./utils').normalizeType;
var normalizeTypes = require('./utils').normalizeTypes;
var setCharset = require('./utils').setCharset;
var cookie = require('cookie');
var send = require('send');
var extname = path.extname;
var resolve = path.resolve;
var vary = require('vary');
var urlParse = require('url').parse;

/**
 * Response prototype.
 * @public
 */

var res = Object.create(http.ServerResponse.prototype)

/**
 * Module exports.
 * @public
 */

module.exports = res

/**
 * Set status `code`.
 *
 * @param {Number} code
 * @return {ServerResponse}
 * @public
 */

res.status = function status(code) {
  if ((typeof code === 'string' || Math.floor(code) !== code) && code > 99 && code < 1000) {
    deprecate('res.status(' + JSON.stringify(code) + '): use res.status(' + Math.floor(code) + ') instead')
  }
  this.statusCode = code;
  return this;
};

/**
 * Set Link header field with the given `links`.
 *
 * Examples:
 *
 *    res.links({
 *      next: 'http://api.example.com/users?page=2',
 *      last: 'http://api.example.com/users?page=5'
 *    });
 *
 * @param {Object} links
 * @return {ServerResponse}
 * @public
 */

res.links = function(links){
  var link = this.get('Link') || '';
  if (link) link += ', ';
  return this.set('Link', link + Object.keys(links).map(function(rel){
    return '<' + links[rel] + '>; rel="' + rel + '"';
  }).join(', '));
};

/**
 * Send a response.
 *
 * Examples:
 *
 *     res.send(Buffer.from('wahoo'));
 *     res.send({ some: 'json' });
 *     res.send('<p>some html</p>');
 *
 * @param {string|number|boolean|object|Buffer} body
 * @public
 */

res.send = function send(body) {
  var chunk = body;
  var encoding;
  var req = this.req;
  var type;

  // settings
  var app = this.app;

<<<<<<< HEAD
=======
  // allow status / body
  if (arguments.length === 2) {
    // res.send(body, status) backwards compat
    if (typeof arguments[0] !== 'number' && typeof arguments[1] === 'number') {
      deprecate('res.send(body, status): Use res.status(status).send(body) instead');
      this.statusCode = arguments[1];
    } else {
      deprecate('res.send(status, body): Use res.status(status).send(body) instead');
      this.statusCode = arguments[0];
      chunk = arguments[1];
    }
  }

  // disambiguate res.send(status) and res.send(status, num)
  if (typeof chunk === 'number' && arguments.length === 1) {
    // res.send(status) will set status message as text string
    if (!this.get('Content-Type')) {
      this.type('txt');
    }

    deprecate('res.send(status): Use res.sendStatus(status) instead');
    this.statusCode = chunk;
    chunk = statuses.message[chunk]
  }

>>>>>>> 084e3650
  switch (typeof chunk) {
    // string defaulting to html
    case 'string':
      if (!this.get('Content-Type')) {
        this.type('html');
      }
      break;
    case 'boolean':
    case 'number':
    case 'object':
      if (chunk === null) {
        chunk = '';
      } else if (Buffer.isBuffer(chunk)) {
        if (!this.get('Content-Type')) {
          this.type('bin');
        }
      } else {
        return this.json(chunk);
      }
      break;
  }

  // write strings in utf-8
  if (typeof chunk === 'string') {
    encoding = 'utf8';
    type = this.get('Content-Type');

    // reflect this in content-type
    if (typeof type === 'string') {
      this.set('Content-Type', setCharset(type, 'utf-8'));
    }
  }

  // determine if ETag should be generated
  var etagFn = app.get('etag fn')
  var generateETag = !this.get('ETag') && typeof etagFn === 'function'

  // populate Content-Length
  var len
  if (chunk !== undefined) {
    if (Buffer.isBuffer(chunk)) {
      // get length of Buffer
      len = chunk.length
    } else if (!generateETag && chunk.length < 1000) {
      // just calculate length when no ETag + small chunk
      len = Buffer.byteLength(chunk, encoding)
    } else {
      // convert chunk to Buffer and calculate
      chunk = Buffer.from(chunk, encoding)
      encoding = undefined;
      len = chunk.length
    }

    this.set('Content-Length', len);
  }

  // populate ETag
  var etag;
  if (generateETag && len !== undefined) {
    if ((etag = etagFn(chunk, encoding))) {
      this.set('ETag', etag);
    }
  }

  // freshness
  if (req.fresh) this.statusCode = 304;

  // strip irrelevant headers
  if (204 === this.statusCode || 304 === this.statusCode) {
    this.removeHeader('Content-Type');
    this.removeHeader('Content-Length');
    this.removeHeader('Transfer-Encoding');
    chunk = '';
  }

  // alter headers for 205
  if (this.statusCode === 205) {
    this.set('Content-Length', '0')
    this.removeHeader('Transfer-Encoding')
    chunk = ''
  }

  if (req.method === 'HEAD') {
    // skip body for HEAD
    this.end();
  } else {
    // respond
    this.end(chunk, encoding);
  }

  return this;
};

/**
 * Send JSON response.
 *
 * Examples:
 *
 *     res.json(null);
 *     res.json({ user: 'tj' });
 *
 * @param {string|number|boolean|object} obj
 * @public
 */

res.json = function json(obj) {
  // settings
  var app = this.app;
  var escape = app.get('json escape')
  var replacer = app.get('json replacer');
  var spaces = app.get('json spaces');
  var body = stringify(obj, replacer, spaces, escape)

  // content-type
  if (!this.get('Content-Type')) {
    this.set('Content-Type', 'application/json');
  }

  return this.send(body);
};

/**
 * Send JSON response with JSONP callback support.
 *
 * Examples:
 *
 *     res.jsonp(null);
 *     res.jsonp({ user: 'tj' });
 *
 * @param {string|number|boolean|object} obj
 * @public
 */

res.jsonp = function jsonp(obj) {
  // settings
  var app = this.app;
  var escape = app.get('json escape')
  var replacer = app.get('json replacer');
  var spaces = app.get('json spaces');
  var body = stringify(obj, replacer, spaces, escape)
  var callback = this.req.query[app.get('jsonp callback name')];

  // content-type
  if (!this.get('Content-Type')) {
    this.set('X-Content-Type-Options', 'nosniff');
    this.set('Content-Type', 'application/json');
  }

  // fixup callback
  if (Array.isArray(callback)) {
    callback = callback[0];
  }

  // jsonp
  if (typeof callback === 'string' && callback.length !== 0) {
    this.set('X-Content-Type-Options', 'nosniff');
    this.set('Content-Type', 'text/javascript');

    // restrict callback charset
    callback = callback.replace(/[^\[\]\w$.]/g, '');

    if (body === undefined) {
      // empty argument
      body = ''
    } else if (typeof body === 'string') {
      // replace chars not allowed in JavaScript that are in JSON
      body = body
        .replace(/\u2028/g, '\\u2028')
        .replace(/\u2029/g, '\\u2029')
    }

    // the /**/ is a specific security mitigation for "Rosetta Flash JSONP abuse"
    // the typeof check is just to reduce client error noise
    body = '/**/ typeof ' + callback + ' === \'function\' && ' + callback + '(' + body + ');';
  }

  return this.send(body);
};

/**
 * Send given HTTP status code.
 *
 * Sets the response status to `statusCode` and the body of the
 * response to the standard description from node's http.STATUS_CODES
 * or the statusCode number if no description.
 *
 * Examples:
 *
 *     res.sendStatus(200);
 *
 * @param {number} statusCode
 * @public
 */

res.sendStatus = function sendStatus(statusCode) {
  var body = statuses.message[statusCode] || String(statusCode)

  this.statusCode = statusCode;
  this.type('txt');

  return this.send(body);
};

/**
 * Transfer the file at the given `path`.
 *
 * Automatically sets the _Content-Type_ response header field.
 * The callback `callback(err)` is invoked when the transfer is complete
 * or when an error occurs. Be sure to check `res.headersSent`
 * if you wish to attempt responding, as the header and some data
 * may have already been transferred.
 *
 * Options:
 *
 *   - `maxAge`   defaulting to 0 (can be string converted by `ms`)
 *   - `root`     root directory for relative filenames
 *   - `headers`  object of headers to serve with file
 *   - `dotfiles` serve dotfiles, defaulting to false; can be `"allow"` to send them
 *
 * Other options are passed along to `send`.
 *
 * Examples:
 *
 *  The following example illustrates how `res.sendFile()` may
 *  be used as an alternative for the `static()` middleware for
 *  dynamic situations. The code backing `res.sendFile()` is actually
 *  the same code, so HTTP cache support etc is identical.
 *
 *     app.get('/user/:uid/photos/:file', function(req, res){
 *       var uid = req.params.uid
 *         , file = req.params.file;
 *
 *       req.user.mayViewFilesFrom(uid, function(yes){
 *         if (yes) {
 *           res.sendFile('/uploads/' + uid + '/' + file);
 *         } else {
 *           res.send(403, 'Sorry! you cant see that.');
 *         }
 *       });
 *     });
 *
 * @public
 */

res.sendFile = function sendFile(path, options, callback) {
  var done = callback;
  var req = this.req;
  var res = this;
  var next = req.next;
  var opts = options || {};

  if (!path) {
    throw new TypeError('path argument is required to res.sendFile');
  }

  if (typeof path !== 'string') {
    throw new TypeError('path must be a string to res.sendFile')
  }

  // support function as second arg
  if (typeof options === 'function') {
    done = options;
    opts = {};
  }

  if (!opts.root && !pathIsAbsolute(path)) {
    throw new TypeError('path must be absolute or specify root to res.sendFile');
  }

  // create file stream
  var pathname = encodeURI(path);
  var file = send(req, pathname, opts);

  // transfer
  sendfile(res, file, opts, function (err) {
    if (done) return done(err);
    if (err && err.code === 'EISDIR') return next();

    // next() all but write errors
    if (err && err.code !== 'ECONNABORTED' && err.syscall !== 'write') {
      next(err);
    }
  });
};

/**
 * Transfer the file at the given `path` as an attachment.
 *
 * Optionally providing an alternate attachment `filename`,
 * and optional callback `callback(err)`. The callback is invoked
 * when the data transfer is complete, or when an error has
 * occurred. Be sure to check `res.headersSent` if you plan to respond.
 *
 * Optionally providing an `options` object to use with `res.sendFile()`.
 * This function will set the `Content-Disposition` header, overriding
 * any `Content-Disposition` header passed as header options in order
 * to set the attachment and filename.
 *
 * This method uses `res.sendFile()`.
 *
 * @public
 */

res.download = function download (path, filename, options, callback) {
  var done = callback;
  var name = filename;
  var opts = options || null

  // support function as second or third arg
  if (typeof filename === 'function') {
    done = filename;
    name = null;
    opts = null
  } else if (typeof options === 'function') {
    done = options
    opts = null
  }

  // support optional filename, where options may be in it's place
  if (typeof filename === 'object' &&
    (typeof options === 'function' || options === undefined)) {
    name = null
    opts = filename
  }

  // set Content-Disposition when file is sent
  var headers = {
    'Content-Disposition': contentDisposition(name || path)
  };

  // merge user-provided headers
  if (opts && opts.headers) {
    var keys = Object.keys(opts.headers)
    for (var i = 0; i < keys.length; i++) {
      var key = keys[i]
      if (key.toLowerCase() !== 'content-disposition') {
        headers[key] = opts.headers[key]
      }
    }
  }

  // merge user-provided options
  opts = Object.create(opts)
  opts.headers = headers

  // Resolve the full path for sendFile
  var fullPath = !opts.root
    ? resolve(path)
    : path

  // send file
  return this.sendFile(fullPath, opts, done)
};

/**
 * Set _Content-Type_ response header with `type` through `mime.contentType()`
 * when it does not contain "/", or set the Content-Type to `type` otherwise.
 * When no mapping is found though `mime.contentType()`, the type is set to
 * "application/octet-stream".
 *
 * Examples:
 *
 *     res.type('.html');
 *     res.type('html');
 *     res.type('json');
 *     res.type('application/json');
 *     res.type('png');
 *
 * @param {String} type
 * @return {ServerResponse} for chaining
 * @public
 */

res.contentType =
res.type = function contentType(type) {
  var ct = type.indexOf('/') === -1
    ? (mime.contentType(type) || 'application/octet-stream')
    : type;

  return this.set('Content-Type', ct);
};

/**
 * Respond to the Acceptable formats using an `obj`
 * of mime-type callbacks.
 *
 * This method uses `req.accepted`, an array of
 * acceptable types ordered by their quality values.
 * When "Accept" is not present the _first_ callback
 * is invoked, otherwise the first match is used. When
 * no match is performed the server responds with
 * 406 "Not Acceptable".
 *
 * Content-Type is set for you, however if you choose
 * you may alter this within the callback using `res.type()`
 * or `res.set('Content-Type', ...)`.
 *
 *    res.format({
 *      'text/plain': function(){
 *        res.send('hey');
 *      },
 *
 *      'text/html': function(){
 *        res.send('<p>hey</p>');
 *      },
 *
 *      'application/json': function () {
 *        res.send({ message: 'hey' });
 *      }
 *    });
 *
 * In addition to canonicalized MIME types you may
 * also use extnames mapped to these types:
 *
 *    res.format({
 *      text: function(){
 *        res.send('hey');
 *      },
 *
 *      html: function(){
 *        res.send('<p>hey</p>');
 *      },
 *
 *      json: function(){
 *        res.send({ message: 'hey' });
 *      }
 *    });
 *
 * By default Express passes an `Error`
 * with a `.status` of 406 to `next(err)`
 * if a match is not made. If you provide
 * a `.default` callback it will be invoked
 * instead.
 *
 * @param {Object} obj
 * @return {ServerResponse} for chaining
 * @public
 */

res.format = function(obj){
  var req = this.req;
  var next = req.next;

  var keys = Object.keys(obj)
    .filter(function (v) { return v !== 'default' })

  var key = keys.length > 0
    ? req.accepts(keys)
    : false;

  this.vary("Accept");

  if (key) {
    this.set('Content-Type', normalizeType(key).value);
    obj[key](req, this, next);
  } else if (obj.default) {
    obj.default(req, this, next)
  } else {
    next(createError(406, {
      types: normalizeTypes(keys).map(function (o) { return o.value })
    }))
  }

  return this;
};

/**
 * Set _Content-Disposition_ header to _attachment_ with optional `filename`.
 *
 * @param {String} filename
 * @return {ServerResponse}
 * @public
 */

res.attachment = function attachment(filename) {
  if (filename) {
    this.type(extname(filename));
  }

  this.set('Content-Disposition', contentDisposition(filename));

  return this;
};

/**
 * Append additional header `field` with value `val`.
 *
 * Example:
 *
 *    res.append('Link', ['<http://localhost/>', '<http://localhost:3000/>']);
 *    res.append('Set-Cookie', 'foo=bar; Path=/; HttpOnly');
 *    res.append('Warning', '199 Miscellaneous warning');
 *
 * @param {String} field
 * @param {String|Array} val
 * @return {ServerResponse} for chaining
 * @public
 */

res.append = function append(field, val) {
  var prev = this.get(field);
  var value = val;

  if (prev) {
    // concat the new and prev vals
    value = Array.isArray(prev) ? prev.concat(val)
      : Array.isArray(val) ? [prev].concat(val)
        : [prev, val]
  }

  return this.set(field, value);
};

/**
 * Set header `field` to `val`, or pass
 * an object of header fields.
 *
 * Examples:
 *
 *    res.set('Foo', ['bar', 'baz']);
 *    res.set('Accept', 'application/json');
 *    res.set({ Accept: 'text/plain', 'X-API-Key': 'tobi' });
 *
 * Aliased as `res.header()`.
 *
 * When the set header is "Content-Type", the type is expanded to include
 * the charset if not present using `mime.contentType()`.
 *
 * @param {String|Object} field
 * @param {String|Array} val
 * @return {ServerResponse} for chaining
 * @public
 */

res.set =
res.header = function header(field, val) {
  if (arguments.length === 2) {
    var value = Array.isArray(val)
      ? val.map(String)
      : String(val);

    // add charset to content-type
    if (field.toLowerCase() === 'content-type') {
      if (Array.isArray(value)) {
        throw new TypeError('Content-Type cannot be set to an Array');
      }
      value = mime.contentType(value)
    }

    this.setHeader(field, value);
  } else {
    for (var key in field) {
      this.set(key, field[key]);
    }
  }
  return this;
};

/**
 * Get value for header `field`.
 *
 * @param {String} field
 * @return {String}
 * @public
 */

res.get = function(field){
  return this.getHeader(field);
};

/**
 * Clear cookie `name`.
 *
 * @param {String} name
 * @param {Object} [options]
 * @return {ServerResponse} for chaining
 * @public
 */

res.clearCookie = function clearCookie(name, options) {
  var opts = merge({ expires: new Date(1), path: '/' }, options);

  return this.cookie(name, '', opts);
};

/**
 * Set cookie `name` to `value`, with the given `options`.
 *
 * Options:
 *
 *    - `maxAge`   max-age in milliseconds, converted to `expires`
 *    - `signed`   sign the cookie
 *    - `path`     defaults to "/"
 *
 * Examples:
 *
 *    // "Remember Me" for 15 minutes
 *    res.cookie('rememberme', '1', { expires: new Date(Date.now() + 900000), httpOnly: true });
 *
 *    // same as above
 *    res.cookie('rememberme', '1', { maxAge: 900000, httpOnly: true })
 *
 * @param {String} name
 * @param {String|Object} value
 * @param {Object} [options]
 * @return {ServerResponse} for chaining
 * @public
 */

res.cookie = function (name, value, options) {
  var opts = merge({}, options);
  var secret = this.req.secret;
  var signed = opts.signed;

  if (signed && !secret) {
    throw new Error('cookieParser("secret") required for signed cookies');
  }

  var val = typeof value === 'object'
    ? 'j:' + JSON.stringify(value)
    : String(value);

  if (signed) {
    val = 's:' + sign(val, secret);
  }

  if (opts.maxAge != null) {
    var maxAge = opts.maxAge - 0

    if (!isNaN(maxAge)) {
      opts.expires = new Date(Date.now() + maxAge)
      opts.maxAge = Math.floor(maxAge / 1000)
    }
  }

  if (opts.path == null) {
    opts.path = '/';
  }

  this.append('Set-Cookie', cookie.serialize(name, String(val), opts));

  return this;
};

/**
 * Set the location header to `url`.
 *
 * The given `url` can also be "back", which redirects
 * to the _Referrer_ or _Referer_ headers or "/".
 *
 * Examples:
 *
 *    res.location('/foo/bar').;
 *    res.location('http://example.com');
 *    res.location('../login');
 *
 * @param {String} url
 * @return {ServerResponse} for chaining
 * @public
 */

res.location = function location(url) {
  var loc = url;

  // "back" is an alias for the referrer
  if (url === 'back') {
    loc = this.req.get('Referrer') || '/';
  }

  var lowerLoc = loc.toLowerCase();
  var encodedUrl = encodeUrl(loc);
  if (lowerLoc.indexOf('https://') === 0 || lowerLoc.indexOf('http://') === 0) {
    try {
      var parsedUrl = urlParse(loc);
      var parsedEncodedUrl = urlParse(encodedUrl);
      // Because this can encode the host, check that we did not change the host
      if (parsedUrl.host !== parsedEncodedUrl.host) {
        // If the host changes after encodeUrl, return the original url
        return this.set('Location', loc);
      }
    } catch (e) {
      // If parse fails, return the original url
      return this.set('Location', loc);
    }
  }

  // set location
  return this.set('Location', encodedUrl);
};

/**
 * Redirect to the given `url` with optional response `status`
 * defaulting to 302.
 *
 * The resulting `url` is determined by `res.location()`, so
 * it will play nicely with mounted apps, relative paths,
 * `"back"` etc.
 *
 * Examples:
 *
 *    res.redirect('/foo/bar');
 *    res.redirect('http://example.com');
 *    res.redirect(301, 'http://example.com');
 *    res.redirect('../login'); // /blog/post/1 -> /blog/login
 *
 * @public
 */

res.redirect = function redirect(url) {
  var address = url;
  var body;
  var status = 302;

  // allow status / url
  if (arguments.length === 2) {
    status = arguments[0]
    address = arguments[1]
  }

  // Set location header
  address = this.location(address).get('Location');

  // Support text/{plain,html} by default
  this.format({
    text: function(){
      body = statuses.message[status] + '. Redirecting to ' + address
    },

    html: function(){
      var u = escapeHtml(address);
      body = '<p>' + statuses.message[status] + '. Redirecting to <a href="' + u + '">' + u + '</a></p>'
    },

    default: function(){
      body = '';
    }
  });

  // Respond
  this.statusCode = status;
  this.set('Content-Length', Buffer.byteLength(body));

  if (this.req.method === 'HEAD') {
    this.end();
  } else {
    this.end(body);
  }
};

/**
 * Add `field` to Vary. If already present in the Vary set, then
 * this call is simply ignored.
 *
 * @param {Array|String} field
 * @return {ServerResponse} for chaining
 * @public
 */

res.vary = function(field){
  vary(this, field);

  return this;
};

/**
 * Render `view` with the given `options` and optional callback `fn`.
 * When a callback function is given a response will _not_ be made
 * automatically, otherwise a response of _200_ and _text/html_ is given.
 *
 * Options:
 *
 *  - `cache`     boolean hinting to the engine it should cache
 *  - `filename`  filename of the view being rendered
 *
 * @public
 */

res.render = function render(view, options, callback) {
  var app = this.req.app;
  var done = callback;
  var opts = options || {};
  var req = this.req;
  var self = this;

  // support callback function as second arg
  if (typeof options === 'function') {
    done = options;
    opts = {};
  }

  // merge res.locals
  opts._locals = self.locals;

  // default callback to respond
  done = done || function (err, str) {
    if (err) return req.next(err);
    self.send(str);
  };

  // render
  app.render(view, opts, done);
};

// pipe the send file stream
function sendfile(res, file, options, callback) {
  var done = false;
  var streaming;

  // request aborted
  function onaborted() {
    if (done) return;
    done = true;

    var err = new Error('Request aborted');
    err.code = 'ECONNABORTED';
    callback(err);
  }

  // directory
  function ondirectory() {
    if (done) return;
    done = true;

    var err = new Error('EISDIR, read');
    err.code = 'EISDIR';
    callback(err);
  }

  // errors
  function onerror(err) {
    if (done) return;
    done = true;
    callback(err);
  }

  // ended
  function onend() {
    if (done) return;
    done = true;
    callback();
  }

  // file
  function onfile() {
    streaming = false;
  }

  // finished
  function onfinish(err) {
    if (err && err.code === 'ECONNRESET') return onaborted();
    if (err) return onerror(err);
    if (done) return;

    setImmediate(function () {
      if (streaming !== false && !done) {
        onaborted();
        return;
      }

      if (done) return;
      done = true;
      callback();
    });
  }

  // streaming
  function onstream() {
    streaming = true;
  }

  file.on('directory', ondirectory);
  file.on('end', onend);
  file.on('error', onerror);
  file.on('file', onfile);
  file.on('stream', onstream);
  onFinished(res, onfinish);

  if (options.headers) {
    // set headers on successful transfer
    file.on('headers', function headers(res) {
      var obj = options.headers;
      var keys = Object.keys(obj);

      for (var i = 0; i < keys.length; i++) {
        var k = keys[i];
        res.setHeader(k, obj[k]);
      }
    });
  }

  // pipe
  file.pipe(res);
}

/**
 * Stringify JSON, like JSON.stringify, but v8 optimized, with the
 * ability to escape characters that can trigger HTML sniffing.
 *
 * @param {*} value
 * @param {function} replacer
 * @param {number} spaces
 * @param {boolean} escape
 * @returns {string}
 * @private
 */

function stringify (value, replacer, spaces, escape) {
  // v8 checks arguments.length for optimizing simple call
  // https://bugs.chromium.org/p/v8/issues/detail?id=4730
  var json = replacer || spaces
    ? JSON.stringify(value, replacer, spaces)
    : JSON.stringify(value);

  if (escape && typeof json === 'string') {
    json = json.replace(/[<>&]/g, function (c) {
      switch (c.charCodeAt(0)) {
        case 0x3c:
          return '\\u003c'
        case 0x3e:
          return '\\u003e'
        case 0x26:
          return '\\u0026'
        /* istanbul ignore next: unreachable default */
        default:
          return c
      }
    })
  }

  return json
}<|MERGE_RESOLUTION|>--- conflicted
+++ resolved
@@ -14,11 +14,8 @@
 
 var Buffer = require('safe-buffer').Buffer
 var contentDisposition = require('content-disposition');
-<<<<<<< HEAD
-=======
 var createError = require('http-errors')
 var deprecate = require('depd')('express');
->>>>>>> 084e3650
 var encodeUrl = require('encodeurl');
 var escapeHtml = require('escape-html');
 var http = require('http');
@@ -114,34 +111,6 @@
   // settings
   var app = this.app;
 
-<<<<<<< HEAD
-=======
-  // allow status / body
-  if (arguments.length === 2) {
-    // res.send(body, status) backwards compat
-    if (typeof arguments[0] !== 'number' && typeof arguments[1] === 'number') {
-      deprecate('res.send(body, status): Use res.status(status).send(body) instead');
-      this.statusCode = arguments[1];
-    } else {
-      deprecate('res.send(status, body): Use res.status(status).send(body) instead');
-      this.statusCode = arguments[0];
-      chunk = arguments[1];
-    }
-  }
-
-  // disambiguate res.send(status) and res.send(status, num)
-  if (typeof chunk === 'number' && arguments.length === 1) {
-    // res.send(status) will set status message as text string
-    if (!this.get('Content-Type')) {
-      this.type('txt');
-    }
-
-    deprecate('res.send(status): Use res.sendStatus(status) instead');
-    this.statusCode = chunk;
-    chunk = statuses.message[chunk]
-  }
-
->>>>>>> 084e3650
   switch (typeof chunk) {
     // string defaulting to html
     case 'string':
