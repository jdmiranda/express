--- conflicted
+++ resolved
@@ -12,16 +12,11 @@
  * @api private
  */
 
-<<<<<<< HEAD
-=======
-var contentDisposition = require('content-disposition');
+var mime = require('send').mime;
 var contentType = require('content-type');
 var deprecate = require('depd')('express');
+var etag = require('etag');
 var flatten = require('array-flatten');
->>>>>>> 2ac25098
-var mime = require('send').mime;
-var contentType = require('content-type');
-var etag = require('etag');
 var proxyaddr = require('proxy-addr');
 var qs = require('qs');
 var querystring = require('querystring');
@@ -262,9 +257,6 @@
 
   // format type
   return contentType.format(parsed);
-<<<<<<< HEAD
-};
-=======
 };
 
 /**
@@ -279,16 +271,4 @@
     allowDots: false,
     allowPrototypes: true
   });
-}
-
-/**
- * Return new empty object.
- *
- * @return {Object}
- * @api private
- */
-
-function newObject() {
-  return {};
-}
->>>>>>> 2ac25098
+}