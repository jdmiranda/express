--- conflicted
+++ resolved
@@ -2,25 +2,13 @@
  * Module dependencies.
  */
 
-<<<<<<< HEAD
 var EventEmitter = require('events').EventEmitter;
-var mixin = require('utils-merge');
+var mixin = require('merge-descriptors');
 var proto = require('./application');
 var Route = require('./router/route');
 var Router = require('./router');
 var req = require('./request');
 var res = require('./response');
-=======
-var deprecate = require('depd')('express');
-var mixin = require('merge-descriptors');
-var merge = require('utils-merge');
-var connect = require('connect')
-  , proto = require('./application')
-  , Route = require('./router/route')
-  , Router = require('./router')
-  , req = require('./request')
-  , res = require('./response');
->>>>>>> 88dfd36e
 
 /**
  * Expose `createApplication()`.
@@ -36,7 +24,6 @@
  */
 
 function createApplication() {
-<<<<<<< HEAD
   var app = function(req, res, next) {
     app.handle(req, res, next);
   };
@@ -44,10 +31,6 @@
   mixin(app, proto);
   mixin(app, EventEmitter.prototype);
 
-=======
-  var app = connect();
-  merge(app, proto);
->>>>>>> 88dfd36e
   app.request = { __proto__: req, app: app };
   app.response = { __proto__: res, app: app };
   app.init();
@@ -55,30 +38,6 @@
 }
 
 /**
-<<<<<<< HEAD
-=======
- * Expose connect.middleware as express.*
- * for example `express.logger` etc.
- */
-
-mixin(exports, connect.middleware);
-
-/**
- * Deprecated createServer().
- */
-
-exports.createServer = deprecate.function(createApplication,
-  'createServer() is deprecated\n' +
-  'express applications no longer inherit from http.Server\n' +
-  'please use:\n' +
-  '\n' +
-  '  var express = require("express");\n' +
-  '  var app = express();\n' +
-  '\n'
-);
-
-/**
->>>>>>> 88dfd36e
  * Expose the prototypes.
  */
 
