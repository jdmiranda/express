--- conflicted
+++ resolved
@@ -92,191 +92,4 @@
     utils.flatten(arr)
       .should.eql(['one', 'two', 'three', 'four', 'five']);
   })
-<<<<<<< HEAD
-=======
-})
-
-describe('utils.escape(html)', function(){
-  it('should escape html entities', function(){
-    utils.escape('<script>foo & "bar"')
-      .should.equal('&lt;script&gt;foo &amp; &quot;bar&quot;')
-  })
-})
-
-describe('utils.parseParams(str)', function(){
-  it('should default quality to 1', function(){
-    utils.parseParams('text/html')
-      .should.eql([{ value: 'text/html', quality: 1, params: {}, originalIndex: 0 }]);
-  })
-
-  it('should parse qvalues', function(){
-    utils.parseParams('text/html; q=0.5')
-      .should.eql([{ value: 'text/html', quality: 0.5, params: {}, originalIndex: 0 }]);
-
-    utils.parseParams('text/html; q=.2')
-      .should.eql([{ value: 'text/html', quality: 0.2, params: {}, originalIndex: 0 }]);
-  })
-
-  it('should parse accept parameters', function(){
-    utils.parseParams('application/json; ver=2.0')
-      .should.eql([{ value: 'application/json', quality: 1, params: {ver: "2.0"}, originalIndex: 0 }]);
-
-    utils.parseParams('text/html; q=0.5; level=2')
-      .should.eql([{ value: 'text/html', quality: 0.5, params: {level: "2"}, originalIndex: 0 }]);
-    utils.parseParams('text/html;q=.2;ver=beta')
-      .should.eql([{ value: 'text/html', quality: 0.2, params: {ver: "beta"}, originalIndex: 0 }]);
-  })
-
-  it('should work with messed up whitespace', function(){
-    utils.parseParams('text/html   ;  q =   .2')
-      .should.eql([{ value: 'text/html', quality: 0.2, params: {}, originalIndex: 0 }]);
-  })
-
-  it('should work with multiples', function(){
-    var str = 'da, en;q=.5, en-gb;q=.8';
-    var arr = utils.parseParams(str);
-    arr[0].value.should.equal('da');
-    arr[1].value.should.equal('en-gb');
-    arr[2].value.should.equal('en');
-  })
-
-  it('should work with long lists', function(){
-    var str = 'en, nl, fr, de, ja, it, es, pt, pt-PT, da, fi, nb, sv, ko, zh-Hans, zh-Hant, ru, pl';
-    var arr = utils.parseParams(str).map(function(o){ return o.value });
-    arr.should.eql(str.split(', '));
-  })
-
-  it('should sort by quality', function(){
-    var str = 'text/plain;q=.2, application/json, text/html;q=0.5';
-    var arr = utils.parseParams(str);
-    arr[0].value.should.equal('application/json');
-    arr[1].value.should.equal('text/html');
-    arr[2].value.should.equal('text/plain');
-  })
-
-  it('should exclude those with a quality of 0', function(){
-    var str = 'text/plain;q=.2, application/json, text/html;q=0';
-    var arr = utils.parseParams(str);
-    arr.should.have.length(2);
-  })
-})
-
-describe('utils.parseAccept(str)', function(){
-  it('should provide .type', function(){
-    var arr = utils.parseAccept('text/html');
-    arr[0].type.should.equal('text');
-  })
-
-  it('should provide .subtype', function(){
-    var arr = utils.parseAccept('text/html');
-    arr[0].subtype.should.equal('html');
-  })
-})
-
-describe('utils.accepts(type, str)', function(){
-  describe('when a string is not given', function(){
-    it('should return the value', function(){
-      utils.accepts('text/html')
-        .should.equal('text/html');
-    })
-  })
-
-  describe('when a string is empty', function(){
-    it('should return the value', function(){
-      utils.accepts('text/html', '')
-        .should.equal('text/html');
-    })
-  })
-
-  describe('when */* is given', function(){
-    it('should return the value', function(){
-      utils.accepts('text/html', 'text/plain, */*')
-        .should.equal('text/html');
-    })
-  })
-
-  describe('when an array is given', function(){
-    it('should return the best match', function(){
-      utils.accepts(['html', 'json'], 'text/plain, application/json')
-        .should.equal('json');
-
-      utils.accepts(['html', 'application/json'], 'text/plain, application/json')
-        .should.equal('application/json');
-
-      utils.accepts(['text/html', 'application/json'], 'application/json;q=.5, text/html')
-        .should.equal('text/html');
-    })
-  })
-
-  describe('when a comma-delimited list is give', function(){
-    it('should behave like an array', function(){
-      utils.accepts('html, json', 'text/plain, application/json')
-        .should.equal('json');
-
-      utils.accepts('html, application/json', 'text/plain, application/json')
-        .should.equal('application/json');
-
-      utils.accepts('text/html, application/json', 'application/json;q=.5, text/html')
-        .should.equal('text/html');
-    })
-  })
-
-  describe('when accepting type/subtype', function(){
-    it('should return the value when present', function(){
-      utils.accepts('text/html', 'text/plain, text/html')
-        .should.equal('text/html');
-    })
-
-    it('should return undefined otherwise', function(){
-      assert(null == utils.accepts('text/html', 'text/plain, application/json'));
-    })
-  })
-
-  describe('when accepting */subtype', function(){
-    it('should return the value when present', function(){
-      utils.accepts('text/html', 'text/*')
-        .should.equal('text/html');
-    })
-
-    it('should return undefined otherwise', function(){
-      assert(null == utils.accepts('text/html', 'image/*'));
-    })
-  })
-
-  describe('when accepting type/*', function(){
-    it('should return the value when present', function(){
-      utils.accepts('text/html', '*/html')
-        .should.equal('text/html');
-    })
-
-    it('should return undefined otherwise', function(){
-      assert(null == utils.accepts('text/html', '*/json'));
-    })
-  })
-
-  describe('when an extension is given', function(){
-    it('should return the value when present', function(){
-      utils.accepts('html', 'text/html, application/json')
-        .should.equal('html');
-    })
-
-    it('should return undefined otherwise', function(){
-      assert(null == utils.accepts('html', 'text/plain, application/json'));
-    })
-
-    it('should support *', function(){
-      utils.accepts('html', 'text/*')
-        .should.equal('html');
-
-      utils.accepts('html', '*/html')
-        .should.equal('html');
-    })
-  })
-
-  describe('when params included', function(){
-    it('should match params', function(){
-      assert(null == utils.accepts('text/html; charset=us-ascii', 'text/html; charset=utf-8'));
-    })
-  })
->>>>>>> 0dc5836d
 })