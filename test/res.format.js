
var express = require('../')
  , request = require('supertest')
  , utils = require('../lib/utils')
  , assert = require('assert');

var app1 = express();

app1.use(function(req, res, next){
  res.format({
    'text/plain': function(){
      res.send('hey');
    },

    'text/html': function(){
      res.send('<p>hey</p>');
    },

    'application/json': function(a, b, c){
      assert(req == a);
      assert(res == b);
      assert(next == c);
      res.send({ message: 'hey' });
    }
  });
});

app1.use(function(err, req, res, next){
  if (!err.types) throw err;
  res.send(err.status, 'Supports: ' + err.types.join(', '));
})

var app2 = express();

app2.use(function(req, res, next){
  res.format({
    text: function(){ res.send('hey') },
    html: function(){ res.send('<p>hey</p>') },
    json: function(){ res.send({ message: 'hey' }) }
  });
});

app2.use(function(err, req, res, next){
  res.send(err.status, 'Supports: ' + err.types.join(', '));
})

var app3 = express();

app3.use(function(req, res, next){
  res.format({
    text: function(){ res.send('hey') },
    default: function(){ res.send('default') }
  })
});

var app4 = express();

app4.get('/', function(req, res, next){
  res.format({
    text: function(){ res.send('hey') },
    html: function(){ res.send('<p>hey</p>') },
    json: function(){ res.send({ message: 'hey' }) }
  });
});

app4.use(function(err, req, res, next){
  res.send(err.status, 'Supports: ' + err.types.join(', '));
})

describe('res', function(){
  describe('.format(obj)', function(){
    describe('with canonicalized mime types', function(){
      test(app1);
    })

    describe('with extnames', function(){
      test(app2);
    })

    describe('given .default', function(){
      it('should be invoked instead of auto-responding', function(done){
        request(app3)
        .get('/')
        .set('Accept: text/html')
        .expect('default', done);
      })
    })

    describe('in router', function(){
<<<<<<< HEAD
      var app = express();
      var router = express.Router();

      router.get('/', function(req, res, next){
        res.format({
          text: function(){ res.send('hey') },
          html: function(){ res.send('<p>hey</p>') },
          json: function(){ res.send({ message: 'hey' }) }
        });
      });

      router.use(function(err, req, res, next){
        res.send(err.status, 'Supports: ' + err.types.join(', '));
      })

      app.use(router)

      test(app)
=======
      test(app4);
>>>>>>> f7be983a
    })
  })
})

function test(app) {
  it('should utilize qvalues in negotiation', function(done){
    request(app)
    .get('/')
    .set('Accept', 'text/html; q=.5, application/json, */*; q=.1')
    .expect({"message":"hey"}, done);
  })

  it('should allow wildcard type/subtypes', function(done){
    request(app)
    .get('/')
    .set('Accept', 'text/html; q=.5, application/*, */*; q=.1')
    .expect({"message":"hey"}, done);
  })

  it('should default the Content-Type', function(done){
    request(app)
    .get('/')
    .set('Accept', 'text/html; q=.5, text/plain')
    .expect('Content-Type', 'text/plain; charset=utf-8')
    .expect('hey', done);
  })

  it('should set the correct  charset for the Content-Type', function() {
    request(app)
    .get('/')
    .set('Accept', 'text/html')
    .expect('Content-Type', 'text/html; charset=utf-8');

    request(app)
    .get('/')
    .set('Accept', 'text/plain')
    .expect('Content-Type', 'text/plain; charset=utf-8');

    request(app)
    .get('/')
    .set('Accept', 'application/json')
    .expect('Content-Type', 'application/json');
  })

  it('should Vary: Accept', function(done){
    request(app)
    .get('/')
    .set('Accept', 'text/html; q=.5, text/plain')
    .expect('Vary', 'Accept', done);
  })

  describe('when Accept is not present', function(){
    it('should invoke the first callback', function(done){
      request(app)
      .get('/')
      .expect('hey', done);
    })
  })

  describe('when no match is made', function(){
    it('should should respond with 406 not acceptable', function(done){
      request(app)
      .get('/')
      .set('Accept', 'foo/bar')
      .expect('Supports: text/plain, text/html, application/json')
      .expect(406, done)
    })
  })
}<|MERGE_RESOLUTION|>--- conflicted
+++ resolved
@@ -87,7 +87,10 @@
     })
 
     describe('in router', function(){
-<<<<<<< HEAD
+      test(app4);
+    })
+
+    describe('in router', function(){
       var app = express();
       var router = express.Router();
 
@@ -106,9 +109,6 @@
       app.use(router)
 
       test(app)
-=======
-      test(app4);
->>>>>>> f7be983a
     })
   })
 })
