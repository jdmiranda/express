--- conflicted
+++ resolved
@@ -61,14 +61,7 @@
   - ps: |
       # supertest for http calls
       # - use 3.4.2 for Node.js < 6
-<<<<<<< HEAD
       if ([int]$env:nodejs_version.split(".")[0] -lt 6) {
-=======
-      # - use 6.1.6 for Node.js < 8
-      if ([int]$env:nodejs_version.split(".")[0] -lt 4) {
-        npm install --silent --save-dev supertest@2.0.0
-      } elseif ([int]$env:nodejs_version.split(".")[0] -lt 6) {
->>>>>>> 3d7fce56
         npm install --silent --save-dev supertest@3.4.2
       } elseif ([int]$env:nodejs_version.split(".")[0] -lt 8) {
         npm install --silent --save-dev supertest@6.1.6
