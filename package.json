--- conflicted
+++ resolved
@@ -1,12 +1,7 @@
 {
   "name": "express",
-<<<<<<< HEAD
   "description": "Fast, unopinionated, minimalist web framework",
   "version": "4.12.0",
-=======
-  "description": "Sinatra inspired web development framework",
-  "version": "3.20.1",
->>>>>>> b2311c74
   "author": "TJ Holowaychuk <tj@vision-media.ca>",
   "contributors": [
     "Aaron Heckmann <aaron.heckmann+github@gmail.com>",
@@ -58,19 +53,13 @@
     "utils-merge": "1.0.0"
   },
   "devDependencies": {
-<<<<<<< HEAD
     "after": "0.8.1",
-=======
-    "connect-redis": "~1.5.0",
->>>>>>> b2311c74
     "ejs": "2.3.1",
     "istanbul": "0.3.6",
     "marked": "0.3.3",
     "mocha": "~2.1.0",
-<<<<<<< HEAD
     "should": "~5.0.1",
     "supertest": "~0.15.0",
-    "hjs": "~0.0.6",
     "body-parser": "~1.12.0",
     "connect-redis": "~2.2.0",
     "cookie-parser": "~1.3.4",
@@ -80,10 +69,6 @@
     "morgan": "~1.5.1",
     "multiparty": "~4.1.1",
     "vhost": "~3.0.0"
-=======
-    "should": "~5.0.0",
-    "supertest": "~0.15.0"
->>>>>>> b2311c74
   },
   "engines": {
     "node": ">= 0.10.0"
