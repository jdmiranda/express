{
  "name": "express",
  "description": "Sinatra inspired web development framework",
  "version": "3.0.3",
  "author": "TJ Holowaychuk <tj@vision-media.ca>",
  "contributors": [ 
    { "name": "TJ Holowaychuk", "email": "tj@vision-media.ca" }, 
    { "name": "Aaron Heckmann", "email": "aaron.heckmann+github@gmail.com" },
    { "name": "Ciaran Jessup", "email": "ciaranj@gmail.com" },
    { "name": "Guillermo Rauch", "email": "rauchg@gmail.com" }
  ],
  "dependencies": {
    "connect": "2.7.0",
    "commander": "0.6.1",
    "range-parser": "0.0.4",
    "mkdirp": "0.3.3",
<<<<<<< HEAD
    "cookie": "0.0.5",
    "crc": "0.2.0",
=======
    "cookie": "0.0.4",
    "buffer-crc32": "0.1.1",
>>>>>>> 763be5e6
    "fresh": "0.1.0",
    "methods": "0.0.1",
    "send": "0.1.0",
    "cookie-signature": "0.0.1",
    "debug": "*"
  },
  "devDependencies": {
    "ejs": "*",
    "mocha": "*",
    "jade": "*",
    "hjs": "*",
    "stylus": "*",
    "should": "*",
    "connect-redis": "*",
    "github-flavored-markdown": "*",
    "supertest": "0.0.1"
  },
  "keywords": [
    "express",
    "framework",
    "sinatra",
    "web",
    "rest",
    "restful",
    "router",
    "app",
    "api"
  ],
  "repository": "git://github.com/visionmedia/express",
  "main": "index",
  "bin": { "express": "./bin/express" },
  "scripts": {
    "prepublish" : "npm prune",
    "test": "make test"
  },
  "engines": { "node": "*" }
}
<|MERGE_RESOLUTION|>--- conflicted
+++ resolved
@@ -3,8 +3,8 @@
   "description": "Sinatra inspired web development framework",
   "version": "3.0.3",
   "author": "TJ Holowaychuk <tj@vision-media.ca>",
-  "contributors": [ 
-    { "name": "TJ Holowaychuk", "email": "tj@vision-media.ca" }, 
+  "contributors": [
+    { "name": "TJ Holowaychuk", "email": "tj@vision-media.ca" },
     { "name": "Aaron Heckmann", "email": "aaron.heckmann+github@gmail.com" },
     { "name": "Ciaran Jessup", "email": "ciaranj@gmail.com" },
     { "name": "Guillermo Rauch", "email": "rauchg@gmail.com" }
@@ -14,13 +14,8 @@
     "commander": "0.6.1",
     "range-parser": "0.0.4",
     "mkdirp": "0.3.3",
-<<<<<<< HEAD
     "cookie": "0.0.5",
-    "crc": "0.2.0",
-=======
-    "cookie": "0.0.4",
     "buffer-crc32": "0.1.1",
->>>>>>> 763be5e6
     "fresh": "0.1.0",
     "methods": "0.0.1",
     "send": "0.1.0",
