--- conflicted
+++ resolved
@@ -1,11 +1,7 @@
 {
   "name": "express",
   "description": "Sinatra inspired web development framework",
-<<<<<<< HEAD
   "version": "4.3.2",
-=======
-  "version": "3.9.0",
->>>>>>> 0dc5836d
   "author": "TJ Holowaychuk <tj@vision-media.ca>",
   "contributors": [
     {
@@ -51,30 +47,16 @@
   "repository": "git://github.com/visionmedia/express",
   "license": "MIT",
   "dependencies": {
-<<<<<<< HEAD
     "accepts": "1.0.1",
-    "parseurl": "1.0.1",
-    "proxy-addr": "1.0.0",
-    "range-parser": "1.0.0",
-    "type-is": "1.2.0",
-=======
     "buffer-crc32": "0.2.1",
-    "connect": "2.18.0",
-    "commander": "1.3.2",
-    "methods": "1.0.0",
-    "mkdirp": "0.5.0",
     "parseurl": "1.0.1",
     "proxy-addr": "1.0.0",
     "range-parser": "1.0.0",
     "send": "0.4.0",
->>>>>>> 0dc5836d
+    "type-is": "1.2.0",
     "cookie": "0.1.2",
     "fresh": "0.2.2",
-<<<<<<< HEAD
     "methods": "1.0.0",
-    "send": "0.3.0",
-=======
->>>>>>> 0dc5836d
     "cookie-signature": "1.0.3",
     "merge-descriptors": "0.0.2",
     "utils-merge": "1.0.0",
@@ -85,15 +67,14 @@
     "debug": "0.8.1"
   },
   "devDependencies": {
-<<<<<<< HEAD
     "after": "0.8.1",
     "istanbul": "0.2.10",
-    "mocha": "~1.19.0",
-    "should": "~3.3.1",
+    "mocha": "~1.20.0",
+    "should": "~4.0.0",
     "supertest": "~0.12.0",
     "connect-redis": "~2.0.0",
     "ejs": "~1.0.0",
-    "jade": "~0.35.0",
+    "jade": "~1.3.1",
     "marked": "0.3.2",
     "multiparty": "~3.2.4",
     "hjs": "~0.0.6",
@@ -103,17 +84,6 @@
     "method-override": "1.0.2",
     "morgan": "1.1.1",
     "vhost": "1.0.0"
-=======
-    "istanbul": "0.2.10",
-    "mocha": "~1.20.0",
-    "should": "~4.0.0",
-    "ejs": "~1.0.0",
-    "jade": "~1.3.1",
-    "hjs": "~0.0.6",
-    "marked": "0.3.2",
-    "connect-redis": "~1.4.5",
-    "supertest": "~0.13.0"
->>>>>>> 0dc5836d
   },
   "engines": {
     "node": ">= 0.10.0"
